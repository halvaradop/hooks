--- conflicted
+++ resolved
@@ -8,18 +8,15 @@
 
   .:
     devDependencies:
-<<<<<<< HEAD
       '@eslint/js':
         specifier: ^9.33.0
         version: 9.33.0
       '@halvaradop/eslint-config':
         specifier: ^1.0.0
         version: 1.0.0
-=======
       '@halvaradop/prettier-config':
         specifier: ^1.1.0
         version: 1.1.0(prettier@3.5.3)
->>>>>>> 28950d00
       '@types/node':
         specifier: ^24.0.3
         version: 24.0.3
@@ -227,7 +224,6 @@
     cpu: [x64]
     os: [win32]
 
-<<<<<<< HEAD
   '@eslint-community/eslint-utils@4.7.0':
     resolution: {integrity: sha512-dyybb3AcajC7uha6CvhdVRJqaKyn7w2YKqKyAN37NKYgZT36w+iRb0Dymmc5qEJ549c/S31cMMSFd75bteCpCw==}
     engines: {node: ^12.22.0 || ^14.17.0 || >=16.0.0}
@@ -269,31 +265,30 @@
   '@halvaradop/eslint-config@1.0.0':
     resolution: {integrity: sha512-jkceubYfLC8uOlVqMUGHTzw+CMWHV5xwpFwvwN+KEl/qq3hx60GVSSz35I3GrncUtAlfZoUMajFuXFnWz7Le3w==}
 
-  '@humanfs/core@0.19.1':
-    resolution: {integrity: sha512-5DyQ4+1JEUzejeK1JGICcideyfUbGixgS9jNgex5nqkW+cY7WZhxBigmieN5Qnw9ZosSNVC9KQKyb+GUaGyKUA==}
-    engines: {node: '>=18.18.0'}
-
-  '@humanfs/node@0.16.6':
-    resolution: {integrity: sha512-YuI2ZHQL78Q5HbhDiBA1X4LmYdXCKCMQIfw0pw7piHJwyREFebJUvrQN4cMssyES6x+vfUbx1CIpaQUKYdQZOw==}
-    engines: {node: '>=18.18.0'}
-
-  '@humanwhocodes/module-importer@1.0.1':
-    resolution: {integrity: sha512-bxveV4V8v5Yb4ncFTT3rPSgZBOpCkjfK0y4oVVVJwIuDVBRMDXrPyXRL988i5ap9m9bnyEEjWfm5WkBmtffLfA==}
-    engines: {node: '>=12.22'}
-
-  '@humanwhocodes/retry@0.3.1':
-    resolution: {integrity: sha512-JBxkERygn7Bv/GbN5Rv8Ul6LVknS+5Bp6RgDC/O8gEBU/yeH5Ui5C/OlWrTb6qct7LjjfT6Re2NxB0ln0yYybA==}
-    engines: {node: '>=18.18'}
-
-  '@humanwhocodes/retry@0.4.3':
-    resolution: {integrity: sha512-bV0Tgo9K4hfPCek+aMAn81RppFKv2ySDQeMoSZuvTASywNTnVJCArCZE2FWqpvIatKu7VMRLWlR1EazvVhDyhQ==}
-    engines: {node: '>=18.18'}
-=======
   '@halvaradop/prettier-config@1.1.0':
     resolution: {integrity: sha512-0zefBhXc9K1AELuUVm6mcCnvunrTjxuZN9yGBFatvmy6TthyotxVTwYFYvW03rhKF6J8OPBAe2gbzM6srIOsKw==}
     peerDependencies:
       prettier: ^2.0.0
->>>>>>> 28950d00
+
+  '@humanfs/core@0.19.1':
+    resolution: {integrity: sha512-5DyQ4+1JEUzejeK1JGICcideyfUbGixgS9jNgex5nqkW+cY7WZhxBigmieN5Qnw9ZosSNVC9KQKyb+GUaGyKUA==}
+    engines: {node: '>=18.18.0'}
+
+  '@humanfs/node@0.16.6':
+    resolution: {integrity: sha512-YuI2ZHQL78Q5HbhDiBA1X4LmYdXCKCMQIfw0pw7piHJwyREFebJUvrQN4cMssyES6x+vfUbx1CIpaQUKYdQZOw==}
+    engines: {node: '>=18.18.0'}
+
+  '@humanwhocodes/module-importer@1.0.1':
+    resolution: {integrity: sha512-bxveV4V8v5Yb4ncFTT3rPSgZBOpCkjfK0y4oVVVJwIuDVBRMDXrPyXRL988i5ap9m9bnyEEjWfm5WkBmtffLfA==}
+    engines: {node: '>=12.22'}
+
+  '@humanwhocodes/retry@0.3.1':
+    resolution: {integrity: sha512-JBxkERygn7Bv/GbN5Rv8Ul6LVknS+5Bp6RgDC/O8gEBU/yeH5Ui5C/OlWrTb6qct7LjjfT6Re2NxB0ln0yYybA==}
+    engines: {node: '>=18.18'}
+
+  '@humanwhocodes/retry@0.4.3':
+    resolution: {integrity: sha512-bV0Tgo9K4hfPCek+aMAn81RppFKv2ySDQeMoSZuvTASywNTnVJCArCZE2FWqpvIatKu7VMRLWlR1EazvVhDyhQ==}
+    engines: {node: '>=18.18'}
 
   '@isaacs/cliui@8.0.2':
     resolution: {integrity: sha512-O8jcjabXaleOG9DQ0+ARXWZBTfnP4WNAqzuiJK7ll44AmxGKv/J2M4TPjxjY3znBCfvBXFzucm1twdyFybFqEA==}
@@ -1779,7 +1774,6 @@
   '@esbuild/win32-x64@0.25.5':
     optional: true
 
-<<<<<<< HEAD
   '@eslint-community/eslint-utils@4.7.0(eslint@9.33.0)':
     dependencies:
       eslint: 9.33.0
@@ -1826,6 +1820,10 @@
 
   '@halvaradop/eslint-config@1.0.0': {}
 
+  '@halvaradop/prettier-config@1.1.0(prettier@3.5.3)':
+    dependencies:
+      prettier: 3.5.3
+
   '@humanfs/core@0.19.1': {}
 
   '@humanfs/node@0.16.6':
@@ -1838,11 +1836,6 @@
   '@humanwhocodes/retry@0.3.1': {}
 
   '@humanwhocodes/retry@0.4.3': {}
-=======
-  '@halvaradop/prettier-config@1.1.0(prettier@3.5.3)':
-    dependencies:
-      prettier: 3.5.3
->>>>>>> 28950d00
 
   '@isaacs/cliui@8.0.2':
     dependencies:
